# Node Generator ChangeLog

The versioning used is [Sentimental versioning][sentimental].

[sentimental]: http://sentimentalversioning.org/

<<<<<<< HEAD
## [0.0.1]: 2019-12-09

- The latest version aligned with the [reference paper](https://www.insticc.org/Primoris/Resources/PaperPdf.ashx?idPaper=78340).
=======
## [2.0.0] 2019-12-16

## Modified

* In the XML specification, term `node` is replaced by `component`.
  Remove _"term"_ restriction to nodes, and enables considering other packages types.
  This change is also affecting the package templates.
>>>>>>> 13a37e54
<|MERGE_RESOLUTION|>--- conflicted
+++ resolved
@@ -4,16 +4,14 @@
 
 [sentimental]: http://sentimentalversioning.org/
 
-<<<<<<< HEAD
-## [0.0.1]: 2019-12-09
-
-- The latest version aligned with the [reference paper](https://www.insticc.org/Primoris/Resources/PaperPdf.ashx?idPaper=78340).
-=======
-## [2.0.0] 2019-12-16
+## [2.0.0] 2019-12-22
 
 ## Modified
 
 * In the XML specification, term `node` is replaced by `component`.
   Remove _"term"_ restriction to nodes, and enables considering other packages types.
   This change is also affecting the package templates.
->>>>>>> 13a37e54
+
+## [0.0.1]: 2019-12-09
+
+* The latest version aligned with the [reference paper](https://www.insticc.org/Primoris/Resources/PaperPdf.ashx?idPaper=78340).