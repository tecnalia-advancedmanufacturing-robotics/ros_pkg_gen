#!/usr/bin/env python
"""
@package package_generator_template
@file functions.py
@author Anthony Remazeilles
@brief List of aditional functions that can be used in the template

Copyright (C) 2018 Tecnalia Research and Innovation
Distributed under the Non-Profit Open Software License 3.0 (NPOSL-3.0).
"""

def get_package_type(context):
    """extract the package the type belong to

    Args:
        context (dict): context (related to an interface description)

    Returns:
        str: the package extracted from the type key

    Examples:
        >>> context = {name: "misc", type={std_msgs::String}, desc="an interface"}
        >>> get_package_type(context)
        std_msgs
    """
    return context['type'].split("::")[0]

def get_class_type(context):
    """extract the Class related to the type, in C++ format

    Args:
        context (dict): context (related to an interface description)

    Returns:
        str: The class extracted from the type

    Examples:
        >>> context = {name: "misc", type={std_msgs::String}, desc="an interface"}
        >>> get_class_type(context)
        String
    """
    return context['type'].split("::")[1]

def get_python_type(context):
    """extract the type of an object in python format

    Args:
        context (dict): context (related to an interface description)

    Returns:
        str: the type of the interface written in python format

    Examples:
        >>> context = {name: "misc", type={std_msgs::String}, desc="an interface"}
        >>> get_python_type(context)
        "std_msgs.String"
    """
    return context['type'].replace("::", ".")

def get_cpp_path(context):
    """convert the type content into a path format

    Args:
        context (dict): context (related to an interface description)

    Returns:
        str: conversion in cpp path format of the type

    Examples:
        >>> context = {name: "misc", type={std_msgs::String}, desc="an interface"}
        >>> get_cpp_path(context)
        "std_msgs/String"
    """
    return context['type'].replace("::", "/")

def get_py_param_type(context):
    """convert a param type into python accepted format.
    Related to the formats accepted by the parameter under dynamic reconfigure

    Args:
        context (dict): context (related to an interface description)

    Returns:
        str: variable type in python format related to param components

    Examples:
        >>> context = {desc="an interface" name="misc" type="std::string"/>
        >>> get_py_param_type(context)
        "str_t"
    """
    param_type = context['type']
    if param_type not in ['std::string', 'string', 'int', 'double', 'bool']:
        raise SyntaxError("Invalid type for param {}".format(param_type))
    if param_type in ['std::string', 'string']:
        return 'str_t'
    if param_type == 'int':
        return 'int_t'
    if param_type == 'double':
        return 'double_t'
    if param_type == 'bool':
        return 'bool_t'

def get_py_param_value(context):
    """Extract the value of a parameter.
    Dedicated to parameters under dynamic reconfigure

    Args:
        context (dict): context (related to an param description)

    Returns:
        str: The value of the parameter as a string

    Examples:
        >>> context = {desc="an interface" type="std::string" value="Hello"/>
        >>> get_py_param_value(context)
        "\"Hello\""
        >>> context = {desc="an interface" type="bool" value="1"/>
        >>> get_py_param_value(context)
        "True"
    """
    param_type = context['type']
    if param_type not in ['std::string', 'string', 'int', 'double', 'bool']:
        msg = "Invalid type for param {}".format(param_type)
        msg += "\n autorized type: std::string, string, int, double, bool]"
        raise SyntaxError(msg)
    if param_type in ['std::string', 'string']:
        return "\"{}\"".format(context['value'])
    if param_type == 'bool':
        return "{}".format(str2bool(context['value']))
    return context['value']

def get_cpp_param_value(context):
    """Extract the value of a parameter, in cpp format.
    Similar to get_py_param_value, except for booleans that are true or false

    Args:
        context (dict): context (related to an param description)

    Returns:
        str: The value of the parameter as a string

    Examples:
        >>> context = {desc="an interface" type="bool" value="1"/>
        >>> get_py_param_type(context)
        "true"
    """
    param_type = context['type']
    if param_type not in ['std::string', 'string', 'int', 'double', 'bool']:
        msg = "Invalid type for param {}".format(param_type)
        msg += "\n autorized type: [std::string, string, int, double, bool]"
        raise SyntaxError(msg)
    if param_type in ['std::string', 'string']:
        return "\"{}\"".format(context['value'])
    if param_type == 'bool':
        if str2bool(context['value']):
            return "true"
        else:
            return "false"
    return context['value']

def str2bool(strg):
    """convert a string into boolean value
    Several format are accepted for True.
    What is not True is considered as False

    Args:
        strg (str): string containing a boolean value

    Returns:
        Bool: corresponding boolean value
    """
    return strg.lower() in ("yes", "true", "t", "1")

def capitalized_node_name(context):
    """return the node name in capitalized format

    Args:
        context (dict): complete package and node transformation

    Returns:
        str: node name in capitalized format, underscore being removed.

    Examples:
        >>> context = {nodeName="another_node" frecuency="100"/>
        >>> capitalized_node_name(context)
        "AnotherNode"
    """
    return context['nodeName'].title().replace("_", "")

def dependencies_from_template():
    """provides the dependencies required by the template

    Returns:
        list: list of ROS package dependency required by the template
    """
<<<<<<< HEAD
    return []
=======
    return ['rospy', 'dynamic_reconfigure']
>>>>>>> b7af0537

def dependencies_from_interface(interface_name, context):
    """return package dependencies according to the interface name

    Args:
        interface_name (str): name of the interface to consider
        context (list): list of dependencies related to such interface
    """
    list_dep = []

    type_field = ['publisher', 'directPublisher', 'directSubscriber',
                  'subscriber', 'serviceClient', 'serviceServer',
                  'actionServer', 'actionClient']

    if interface_name in type_field:
        pkg_dep = get_package_type(context)
        list_dep.append(pkg_dep)

    if interface_name in ['actionClient', 'actionServer']:
        list_dep.append('actionlib')
        list_dep.append('actionlib_msgs')

    if interface_name in ['listener', 'broadcaster']:
        list_dep.append('tf')

    if interface_name == 'dynParameter':
        list_dep.append('dynamic_reconfigure')

    return list_dep<|MERGE_RESOLUTION|>--- conflicted
+++ resolved
@@ -193,11 +193,8 @@
     Returns:
         list: list of ROS package dependency required by the template
     """
-<<<<<<< HEAD
     return []
-=======
-    return ['rospy', 'dynamic_reconfigure']
->>>>>>> b7af0537
+
 
 def dependencies_from_interface(interface_name, context):
     """return package dependencies according to the interface name
